--- conflicted
+++ resolved
@@ -159,6 +159,7 @@
         } else {
           completionItem.kind = CompletionItemKind.Value;
           completionItem.detail = value;
+          completionItem.label = label;
         }
         file.completions.push(new Completion(completionItem, new Range(
           document.positionAt(pattern.lastIndex - match[0].length),
@@ -246,13 +247,7 @@
  * @returns {{ include: string, exclude: string }}
  */
 export function getFilePatterns(): { include: string, exclude: string } {
-<<<<<<< HEAD
-  let pattern = { include: '**/*.{sass,scss}', exclude: '' };
-=======
-  let pattern = { include: '', exclude: '' };
-  pattern.include = '**/*.{sass,scss}';
-  pattern.exclude = '**/{node_modules,bower_components}/**';
->>>>>>> b44129b0
+  let pattern = { include: '**/*.{sass,scss}', exclude: '**/{node_modules,bower_components}/**' };
 
   if (sassConfig.files && sassConfig.files.length > 0) {
     pattern.include = '{' + sassConfig.files.join(',') + '}';
